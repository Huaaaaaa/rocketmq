/*
 * Licensed to the Apache Software Foundation (ASF) under one or more
 * contributor license agreements.  See the NOTICE file distributed with
 * this work for additional information regarding copyright ownership.
 * The ASF licenses this file to You under the Apache License, Version 2.0
 * (the "License"); you may not use this file except in compliance with
 * the License.  You may obtain a copy of the License at
 *
 *     http://www.apache.org/licenses/LICENSE-2.0
 *
 *  Unless required by applicable law or agreed to in writing, software
 *  distributed under the License is distributed on an "AS IS" BASIS,
 *  WITHOUT WARRANTIES OR CONDITIONS OF ANY KIND, either express or implied.
 *  See the License for the specific language governing permissions and
 *  limitations under the License.
 */

package org.apache.rocketmq.store;

import org.apache.rocketmq.common.BrokerConfig;
import org.apache.rocketmq.common.MixAll;
import org.apache.rocketmq.common.UtilAll;
import org.apache.rocketmq.common.message.MessageConst;
import org.apache.rocketmq.common.message.MessageDecoder;
import org.apache.rocketmq.common.message.MessageExtBrokerInner;
import org.apache.rocketmq.store.config.FlushDiskType;
import org.apache.rocketmq.store.config.MessageStoreConfig;
import org.apache.rocketmq.store.index.IndexFile;
import org.apache.rocketmq.store.index.IndexService;
import org.apache.rocketmq.store.logfile.MappedFile;
import org.apache.rocketmq.store.queue.ConsumeQueueInterface;
import org.apache.rocketmq.store.stats.BrokerStatsManager;
import org.junit.After;
import org.junit.Before;
import org.junit.Test;

import java.io.File;
import java.lang.reflect.Field;
import java.net.InetAddress;
import java.net.InetSocketAddress;
import java.net.SocketAddress;
import java.util.ArrayList;
import java.util.Calendar;
import java.util.HashMap;
import java.util.Map;
import java.util.UUID;

import static org.apache.rocketmq.common.message.MessageDecoder.CHARSET_UTF8;
import static org.apache.rocketmq.store.ConsumeQueue.CQ_STORE_UNIT_SIZE;
import static org.junit.Assert.assertEquals;
import static org.junit.Assert.assertTrue;
import static org.mockito.Mockito.spy;
import static org.mockito.Mockito.when;

/**
 * Test case for DefaultMessageStore.CleanCommitLogService and DefaultMessageStore.CleanConsumeQueueService
 */
public class DefaultMessageStoreCleanFilesTest {
    private DefaultMessageStore messageStore;
    private DefaultMessageStore.CleanCommitLogService cleanCommitLogService;
    private DefaultMessageStore.CleanConsumeQueueService cleanConsumeQueueService;

    private SocketAddress bornHost;
    private SocketAddress storeHost;

    private String topic = "test";
    private String keys = "hello";
    private int queueId = 0;
    private int fileCountCommitLog = 55;
    // exactly one message per CommitLog file.
    private int msgCount = fileCountCommitLog;
    private int mappedFileSize = 128;
    private int fileReservedTime = 1;

    @Before
    public void init() throws Exception {
        storeHost = new InetSocketAddress(InetAddress.getLocalHost(), 8123);
        bornHost = new InetSocketAddress(InetAddress.getByName("127.0.0.1"), 0);
    }

    @Test
    public void testIsSpaceFullFunctionEmpty2Full() throws Exception {
        String deleteWhen = "04";
        // the min value of diskMaxUsedSpaceRatio.
        int diskMaxUsedSpaceRatio = 1;
        // used to  set disk-full flag
        double usedSpaceRatio = UtilAll.getDiskPartitionSpaceUsedPercent(System.getProperty("user.home"));
        double diskSpaceCleanForciblyRatio = usedSpaceRatio - 0.01D;
        initMessageStore(deleteWhen, diskMaxUsedSpaceRatio, diskSpaceCleanForciblyRatio);
        // build and put messages, some messages failed to write because the disk is full.
        buildAndPutMessagesToMessageStore(msgCount);
        MappedFileQueue commitLogQueue = getMappedFileQueueCommitLog();
        assertTrue(fileCountCommitLog >= commitLogQueue.getMappedFiles().size());
        int fileCountConsumeQueue = getFileCountConsumeQueue();
        MappedFileQueue consumeQueue = getMappedFileQueueConsumeQueue();
        assertTrue(fileCountConsumeQueue >= consumeQueue.getMappedFiles().size());
        assertTrue(cleanCommitLogService.isSpaceFull());
        assertEquals(1 << 4, messageStore.getRunningFlags().getFlagBits() & (1 << 4));
        messageStore.shutdown();
        messageStore.destroy();

    }

    @Test
    public void testIsSpaceFullMultiCommitLogStorePath() throws Exception {
        String deleteWhen = "04";
        // the min value of diskMaxUsedSpaceRatio.
        int diskMaxUsedSpaceRatio = 1;
        // used to  set disk-full flag
        double usedSpaceRatio = UtilAll.getDiskPartitionSpaceUsedPercent(System.getProperty("user.home"));
        double diskSpaceWarningLevelRatio = usedSpaceRatio - 0.01;
        double diskSpaceCleanForciblyRatio = usedSpaceRatio - 0.01;
        MessageStoreConfig config = genMessageStoreConfig(deleteWhen, diskMaxUsedSpaceRatio);
        String storePath = config.getStorePathCommitLog();
        StringBuilder storePathBuilder = new StringBuilder();
        for (int i = 0; i < 3; i++) {
            storePathBuilder.append(storePath).append(i).append(MixAll.MULTI_PATH_SPLITTER);
        }
        config.setStorePathCommitLog(storePathBuilder.toString());
        String[] paths = config.getStorePathCommitLog().trim().split(MixAll.MULTI_PATH_SPLITTER);
        assertEquals(3, paths.length);
        initMessageStore(config, diskSpaceCleanForciblyRatio, diskSpaceWarningLevelRatio);



        // build and put messages, some messages failed to write because the disk is full.
        buildAndPutMessagesToMessageStore(msgCount);
        MappedFileQueue commitLogQueue = getMappedFileQueueCommitLog();
        assertTrue(fileCountCommitLog >= commitLogQueue.getMappedFiles().size());
        int fileCountConsumeQueue = getFileCountConsumeQueue();
        MappedFileQueue consumeQueue = getMappedFileQueueConsumeQueue();
        assertTrue(fileCountConsumeQueue >= consumeQueue.getMappedFiles().size());
        assertTrue(cleanCommitLogService.isSpaceFull());
        assertEquals(1 << 4, messageStore.getRunningFlags().getFlagBits() & (1 << 4));
        messageStore.shutdown();
        messageStore.destroy();

    }

    @Test
    public void testIsSpaceFullFunctionFull2Empty() throws Exception {
        String deleteWhen = "04";
        // the min value of diskMaxUsedSpaceRatio.
        int diskMaxUsedSpaceRatio = 1;
        //use to reset disk-full flag
        double diskSpaceCleanForciblyRatio = 0.999D;
        initMessageStore(deleteWhen, diskMaxUsedSpaceRatio, diskSpaceCleanForciblyRatio);
        //set disk full
        messageStore.getRunningFlags().getAndMakeDiskFull();

        cleanCommitLogService.isSpaceFull();
        assertEquals(0, messageStore.getRunningFlags().getFlagBits() & (1 << 4));
    }

    @Test
    public void testDeleteExpiredFilesByTimeUp() throws Exception {
        String deleteWhen = Calendar.getInstance().get(Calendar.HOUR_OF_DAY) + "";
        // the max value of diskMaxUsedSpaceRatio
        int diskMaxUsedSpaceRatio = 1;
        // used to ensure that automatic file deletion is not triggered
        double diskSpaceCleanForciblyRatio = 0.999D;
        initMessageStore(deleteWhen, diskMaxUsedSpaceRatio, diskSpaceCleanForciblyRatio);

        // build and put 55 messages, exactly one message per CommitLog file.
        buildAndPutMessagesToMessageStore(msgCount);

        // undo comment out the code below, if want to debug this case rather than just run it.
        // Thread.sleep(1000 * 60 + 100);

        MappedFileQueue commitLogQueue = getMappedFileQueueCommitLog();
        assertEquals(fileCountCommitLog, commitLogQueue.getMappedFiles().size());

        int fileCountConsumeQueue = getFileCountConsumeQueue();
        MappedFileQueue consumeQueue = getMappedFileQueueConsumeQueue();
        assertEquals(fileCountConsumeQueue, consumeQueue.getMappedFiles().size());

        int fileCountIndexFile = getFileCountIndexFile();
        assertEquals(fileCountIndexFile, getIndexFileList().size());

        int expireFileCount = 15;
        expireFiles(commitLogQueue, expireFileCount);

        // magic code 10 reference to MappedFileQueue#DELETE_FILES_BATCH_MAX
        for (int a = 1, fileCount = expireFileCount; a <= (int) Math.ceil((double) expireFileCount / 10); a++, fileCount -= 10) {
            cleanCommitLogService.run();
            cleanConsumeQueueService.run();

            int expectDeletedCount = fileCount >= 10 ? a * 10 : ((a - 1) * 10 + fileCount);
            assertEquals(fileCountCommitLog - expectDeletedCount, commitLogQueue.getMappedFiles().size());

            int msgCountPerFile = getMsgCountPerConsumeQueueMappedFile();
            int expectDeleteCountConsumeQueue = (int) Math.floor((double) expectDeletedCount / msgCountPerFile);
            assertEquals(fileCountConsumeQueue - expectDeleteCountConsumeQueue, consumeQueue.getMappedFiles().size());

            int msgCountPerIndexFile = getMsgCountPerIndexFile();
            int expectDeleteCountIndexFile = (int) Math.floor((double) expectDeletedCount / msgCountPerIndexFile);
            assertEquals(fileCountIndexFile - expectDeleteCountIndexFile, getIndexFileList().size());
        }
    }

    @Test
    public void testDeleteExpiredFilesBySpaceFull() throws Exception {
        String deleteWhen = "04";
        // the min value of diskMaxUsedSpaceRatio.
        int diskMaxUsedSpaceRatio = 1;
        // used to ensure that automatic file deletion is not triggered
        double diskSpaceCleanForciblyRatio = 0.999D;
        initMessageStore(deleteWhen, diskMaxUsedSpaceRatio, diskSpaceCleanForciblyRatio);

        // build and put 55 messages, exactly one message per CommitLog file.
        buildAndPutMessagesToMessageStore(msgCount);

        // undo comment out the code below, if want to debug this case rather than just run it.
        // Thread.sleep(1000 * 60 + 100);

        MappedFileQueue commitLogQueue = getMappedFileQueueCommitLog();
        assertEquals(fileCountCommitLog, commitLogQueue.getMappedFiles().size());

        int fileCountConsumeQueue = getFileCountConsumeQueue();
        MappedFileQueue consumeQueue = getMappedFileQueueConsumeQueue();
        assertEquals(fileCountConsumeQueue, consumeQueue.getMappedFiles().size());

        int fileCountIndexFile = getFileCountIndexFile();
        assertEquals(fileCountIndexFile, getIndexFileList().size());

        int expireFileCount = 15;
        expireFiles(commitLogQueue, expireFileCount);

        // magic code 10 reference to MappedFileQueue#DELETE_FILES_BATCH_MAX
        for (int a = 1, fileCount = expireFileCount; a <= (int) Math.ceil((double) expireFileCount / 10); a++, fileCount -= 10) {
            cleanCommitLogService.run();
            cleanConsumeQueueService.run();

            int expectDeletedCount = fileCount >= 10 ? a * 10 : ((a - 1) * 10 + fileCount);
            assertEquals(fileCountCommitLog - expectDeletedCount, commitLogQueue.getMappedFiles().size());

            int msgCountPerFile = getMsgCountPerConsumeQueueMappedFile();
            int expectDeleteCountConsumeQueue = (int) Math.floor((double) expectDeletedCount / msgCountPerFile);
            assertEquals(fileCountConsumeQueue - expectDeleteCountConsumeQueue, consumeQueue.getMappedFiles().size());

            int msgCountPerIndexFile = getMsgCountPerIndexFile();
            int expectDeleteCountIndexFile = (int) Math.floor((double) expectDeletedCount / msgCountPerIndexFile);
            assertEquals(fileCountIndexFile - expectDeleteCountIndexFile, getIndexFileList().size());
        }
    }

    @Test
    public void testDeleteFilesImmediatelyBySpaceFull() throws Exception {
        String deleteWhen = "04";
        // the min value of diskMaxUsedSpaceRatio.
        int diskMaxUsedSpaceRatio = 1;
        // make sure to trigger the automatic file deletion feature
        double diskSpaceCleanForciblyRatio = 0.01D;
        double diskSpaceWarningLevelRatio = 0.99D;
        MessageStoreConfig messageStoreConfig = genMessageStoreConfig(deleteWhen, diskMaxUsedSpaceRatio);
        initMessageStore(messageStoreConfig, diskSpaceCleanForciblyRatio, diskSpaceWarningLevelRatio);

        // build and put 55 messages, exactly one message per CommitLog file.
        buildAndPutMessagesToMessageStore(msgCount);

        // undo comment out the code below, if want to debug this case rather than just run it.
        // Thread.sleep(1000 * 60 + 100);

        MappedFileQueue commitLogQueue = getMappedFileQueueCommitLog();
        assertEquals(fileCountCommitLog, commitLogQueue.getMappedFiles().size());

        int fileCountConsumeQueue = getFileCountConsumeQueue();
        MappedFileQueue consumeQueue = getMappedFileQueueConsumeQueue();
        assertEquals(fileCountConsumeQueue, consumeQueue.getMappedFiles().size());

        int fileCountIndexFile = getFileCountIndexFile();
        assertEquals(fileCountIndexFile, getIndexFileList().size());

        // In this case, there is no need to expire the files.
        // int expireFileCount = 15;
        // expireFiles(commitLogQueue, expireFileCount);

        // magic code 10 reference to MappedFileQueue#DELETE_FILES_BATCH_MAX
        for (int a = 1, fileCount = fileCountCommitLog;
             a <= (int) Math.ceil((double) fileCountCommitLog / 10) && fileCount >= 10;
             a++, fileCount -= 10) {
            cleanCommitLogService.run();
            cleanConsumeQueueService.run();

            assertEquals(fileCountCommitLog - 10 * a, commitLogQueue.getMappedFiles().size());

            int msgCountPerFile = getMsgCountPerConsumeQueueMappedFile();
            int expectDeleteCountConsumeQueue = (int) Math.floor((double) (a * 10) / msgCountPerFile);
            assertEquals(fileCountConsumeQueue - expectDeleteCountConsumeQueue, consumeQueue.getMappedFiles().size());

            int msgCountPerIndexFile = getMsgCountPerIndexFile();
            int expectDeleteCountIndexFile = (int) Math.floor((double) (a * 10) / msgCountPerIndexFile);
            assertEquals(fileCountIndexFile - expectDeleteCountIndexFile, getIndexFileList().size());
        }
    }

    @Test
    public void testDeleteExpiredFilesManually() throws Exception {
        String deleteWhen = "04";
        // the max value of diskMaxUsedSpaceRatio
        int diskMaxUsedSpaceRatio = 99;
        // used to ensure that automatic file deletion is not triggered
        double diskSpaceCleanForciblyRatio = 0.999D;
        initMessageStore(deleteWhen, diskMaxUsedSpaceRatio, diskSpaceCleanForciblyRatio);

        messageStore.executeDeleteFilesManually();

        // build and put 55 messages, exactly one message per CommitLog file.
        buildAndPutMessagesToMessageStore(msgCount);

        // undo comment out the code below, if want to debug this case rather than just run it.
        // Thread.sleep(1000 * 60 + 100);

        MappedFileQueue commitLogQueue = getMappedFileQueueCommitLog();
        assertEquals(fileCountCommitLog, commitLogQueue.getMappedFiles().size());

        int fileCountConsumeQueue = getFileCountConsumeQueue();
        MappedFileQueue consumeQueue = getMappedFileQueueConsumeQueue();
        assertEquals(fileCountConsumeQueue, consumeQueue.getMappedFiles().size());

        int fileCountIndexFile = getFileCountIndexFile();
        assertEquals(fileCountIndexFile, getIndexFileList().size());

        int expireFileCount = 15;
        expireFiles(commitLogQueue, expireFileCount);

        // magic code 10 reference to MappedFileQueue#DELETE_FILES_BATCH_MAX
        for (int a = 1, fileCount = expireFileCount; a <= (int) Math.ceil((double) expireFileCount / 10); a++, fileCount -= 10) {
            cleanCommitLogService.run();
            cleanConsumeQueueService.run();

            int expectDeletedCount = fileCount >= 10 ? a * 10 : ((a - 1) * 10 + fileCount);
            assertEquals(fileCountCommitLog - expectDeletedCount, commitLogQueue.getMappedFiles().size());

            int msgCountPerFile = getMsgCountPerConsumeQueueMappedFile();
            int expectDeleteCountConsumeQueue = (int) Math.floor((double) expectDeletedCount / msgCountPerFile);
            assertEquals(fileCountConsumeQueue - expectDeleteCountConsumeQueue, consumeQueue.getMappedFiles().size());

            int msgCountPerIndexFile = getMsgCountPerIndexFile();
            int expectDeleteCountIndexFile = (int) Math.floor((double) (a * 10) / msgCountPerIndexFile);
            assertEquals(fileCountIndexFile - expectDeleteCountIndexFile, getIndexFileList().size());
        }
    }

<<<<<<< HEAD
    private DefaultMessageStore.CleanCommitLogService getCleanCommitLogService(double diskSpaceCleanForciblyRatio,
        double diskSpaceWarningLevelRatio) throws Exception {
=======
    private DefaultMessageStore.CleanCommitLogService getCleanCommitLogService()
            throws Exception {
>>>>>>> ef37465e
        Field serviceField = messageStore.getClass().getDeclaredField("cleanCommitLogService");
        serviceField.setAccessible(true);
        DefaultMessageStore.CleanCommitLogService cleanCommitLogService =
                (DefaultMessageStore.CleanCommitLogService) serviceField.get(messageStore);
        serviceField.setAccessible(false);

<<<<<<< HEAD
        Field warningLevelRatioField = cleanCommitLogService.getClass().getDeclaredField("diskSpaceWarningLevelRatio");
        warningLevelRatioField.setAccessible(true);
        warningLevelRatioField.set(cleanCommitLogService, diskSpaceWarningLevelRatio);
        warningLevelRatioField.setAccessible(false);

        Field cleanForciblyRatioField = cleanCommitLogService.getClass().getDeclaredField("diskSpaceCleanForciblyRatio");
        cleanForciblyRatioField.setAccessible(true);
        cleanForciblyRatioField.set(cleanCommitLogService, diskSpaceCleanForciblyRatio);
        cleanForciblyRatioField.setAccessible(false);
=======
>>>>>>> ef37465e
        return cleanCommitLogService;
    }

    private DefaultMessageStore.CleanConsumeQueueService getCleanConsumeQueueService() throws Exception {
        Field serviceField = messageStore.getClass().getDeclaredField("cleanConsumeQueueService");
        serviceField.setAccessible(true);
        DefaultMessageStore.CleanConsumeQueueService cleanConsumeQueueService =
                (DefaultMessageStore.CleanConsumeQueueService) serviceField.get(messageStore);
        serviceField.setAccessible(false);
        return cleanConsumeQueueService;
    }

<<<<<<< HEAD
    private MappedFileQueue getMappedFileQueueConsumeQueue() throws Exception {
        if (!messageStore.getConsumeQueueTable().containsKey(topic)) {
            return new MappedFileQueue(null, mappedFileSize, null);
        }
        ConsumeQueue consumeQueue = messageStore.getConsumeQueueTable().get(topic).get(queueId);
=======
    private MappedFileQueue getMappedFileQueueConsumeQueue()
            throws Exception {
        ConsumeQueueInterface consumeQueue = messageStore.getConsumeQueueTable().get(topic).get(queueId);
>>>>>>> ef37465e
        Field queueField = consumeQueue.getClass().getDeclaredField("mappedFileQueue");
        queueField.setAccessible(true);
        MappedFileQueue fileQueue = (MappedFileQueue) queueField.get(consumeQueue);
        queueField.setAccessible(false);
        return fileQueue;
    }

    private MappedFileQueue getMappedFileQueueCommitLog() throws Exception {
        CommitLog commitLog = messageStore.getCommitLog();
        Field queueField = commitLog.getClass().getDeclaredField("mappedFileQueue");
        queueField.setAccessible(true);
        MappedFileQueue fileQueue = (MappedFileQueue) queueField.get(commitLog);
        queueField.setAccessible(false);
        return fileQueue;
    }

    private ArrayList<IndexFile> getIndexFileList() throws Exception {
        Field indexServiceField = messageStore.getClass().getDeclaredField("indexService");
        indexServiceField.setAccessible(true);
        IndexService indexService = (IndexService) indexServiceField.get(messageStore);

        Field indexFileListField = indexService.getClass().getDeclaredField("indexFileList");
        indexFileListField.setAccessible(true);
        ArrayList<IndexFile> indexFileList = (ArrayList<IndexFile>) indexFileListField.get(indexService);

        return indexFileList;
    }

    private int getFileCountConsumeQueue() {
        int countPerFile = getMsgCountPerConsumeQueueMappedFile();
        double fileCount = (double) msgCount / countPerFile;
        return (int) Math.ceil(fileCount);
    }

    private int getFileCountIndexFile() {
        int countPerFile = getMsgCountPerIndexFile();
        double fileCount = (double) msgCount / countPerFile;
        return (int) Math.ceil(fileCount);
    }

    private int getMsgCountPerConsumeQueueMappedFile() {
        int size = messageStore.getMessageStoreConfig().getMappedFileSizeConsumeQueue();
        return size / CQ_STORE_UNIT_SIZE;// 7 in this case
    }

    private int getMsgCountPerIndexFile() {
        // 7 in this case
        return messageStore.getMessageStoreConfig().getMaxIndexNum() - 1;
    }

    private void buildAndPutMessagesToMessageStore(int msgCount) throws Exception {
        int msgLen = topic.getBytes(CHARSET_UTF8).length + 91;
        Map<String, String> properties = new HashMap<>(4);
        properties.put(MessageConst.PROPERTY_KEYS, keys);
        String s = MessageDecoder.messageProperties2String(properties);
        int propertiesLen = s.getBytes(CHARSET_UTF8).length;
        int commitLogEndFileMinBlankLength = 4 + 4;
        int singleMsgBodyLen = mappedFileSize - msgLen - propertiesLen - commitLogEndFileMinBlankLength;

        for (int i = 0; i < msgCount; i++) {
            MessageExtBrokerInner msg = new MessageExtBrokerInner();
            msg.setTopic(topic);
            msg.setBody(new byte[singleMsgBodyLen]);
            msg.setKeys(keys);
            msg.setQueueId(queueId);
            msg.setSysFlag(0);
            msg.setBornTimestamp(System.currentTimeMillis());
            msg.setStoreHost(storeHost);
            msg.setBornHost(bornHost);
            msg.setPropertiesString(MessageDecoder.messageProperties2String(msg.getProperties()));
            messageStore.putMessage(msg);
        }

        StoreTestUtil.waitCommitLogReput(messageStore);
        StoreTestUtil.flushConsumeQueue(messageStore);
        StoreTestUtil.flushConsumeIndex(messageStore);
    }

    private void expireFiles(MappedFileQueue commitLogQueue, int expireCount) {
        for (int i = 0; i < commitLogQueue.getMappedFiles().size(); i++) {
            MappedFile mappedFile = commitLogQueue.getMappedFiles().get(i);
            int reservedTime = fileReservedTime * 60 * 60 * 1000;
            if (i < expireCount) {
                boolean modified = mappedFile.getFile().setLastModified(System.currentTimeMillis() - reservedTime * 2);
                assertTrue(modified);
            }
        }
    }

    private void initMessageStore(String deleteWhen, int diskMaxUsedSpaceRatio, double diskSpaceCleanRatio) throws Exception {
        initMessageStore(genMessageStoreConfig(deleteWhen, diskMaxUsedSpaceRatio), diskSpaceCleanRatio, diskSpaceCleanRatio);
    }

    private MessageStoreConfig genMessageStoreConfig(String deleteWhen, int diskMaxUsedSpaceRatio) {
        MessageStoreConfig messageStoreConfig = new MessageStoreConfigForTest();
        messageStoreConfig.setMappedFileSizeCommitLog(mappedFileSize);
        messageStoreConfig.setMappedFileSizeConsumeQueue(mappedFileSize);
        messageStoreConfig.setMaxHashSlotNum(100);
        messageStoreConfig.setMaxIndexNum(8);
        messageStoreConfig.setFlushDiskType(FlushDiskType.SYNC_FLUSH);
        messageStoreConfig.setFlushIntervalConsumeQueue(1);

        // Invalidate DefaultMessageStore`s scheduled task of cleaning expired files.
        // work with the code 'Thread.sleep(1000 * 60 + 100)' behind.
        messageStoreConfig.setCleanResourceInterval(Integer.MAX_VALUE);

        messageStoreConfig.setFileReservedTime(fileReservedTime);
        messageStoreConfig.setDeleteWhen(deleteWhen);
        messageStoreConfig.setDiskMaxUsedSpaceRatio(diskMaxUsedSpaceRatio);

        String storePathRootDir = System.getProperty("user.home") + File.separator
                + "DefaultMessageStoreCleanFilesTest-" + UUID.randomUUID();
        String storePathCommitLog = storePathRootDir + File.separator + "commitlog";
        messageStoreConfig.setStorePathRootDir(storePathRootDir);
        messageStoreConfig.setStorePathCommitLog(storePathCommitLog);
        return messageStoreConfig;
    }

    private void initMessageStore(MessageStoreConfig messageStoreConfig, double diskSpaceCleanForciblyRatio,
        double diskSpaceWarningLevelRatio) throws Exception {
        messageStore = new DefaultMessageStore(messageStoreConfig,
                new BrokerStatsManager("test", true), new MyMessageArrivingListener(), new BrokerConfig());

<<<<<<< HEAD
        cleanCommitLogService = getCleanCommitLogService(diskSpaceCleanForciblyRatio, diskSpaceWarningLevelRatio);
=======
        cleanCommitLogService = getCleanCommitLogService();
>>>>>>> ef37465e
        cleanConsumeQueueService = getCleanConsumeQueueService();

        assertTrue(messageStore.load());
        messageStore.start();

        // partially mock a real obj
        cleanCommitLogService = spy(cleanCommitLogService);
        when(cleanCommitLogService.getDiskSpaceWarningLevelRatio()).thenReturn(diskSpaceCleanForciblyRatio);
        when(cleanCommitLogService.getDiskSpaceCleanForciblyRatio()).thenReturn(diskSpaceCleanForciblyRatio);

        putFiledBackToMessageStore(cleanCommitLogService);
    }

    private void putFiledBackToMessageStore(DefaultMessageStore.CleanCommitLogService cleanCommitLogService) throws Exception {
        Field cleanCommitLogServiceField = DefaultMessageStore.class.getDeclaredField("cleanCommitLogService");
        cleanCommitLogServiceField.setAccessible(true);
        cleanCommitLogServiceField.set(messageStore, cleanCommitLogService);
        cleanCommitLogServiceField.setAccessible(false);
    }

    private class MyMessageArrivingListener implements MessageArrivingListener {
        @Override
        public void arriving(String topic, int queueId, long logicOffset, long tagsCode, long msgStoreTime,
                             byte[] filterBitMap, Map<String, String> properties) {
        }
    }

    @After
    public void destroy() {
        messageStore.shutdown();
        messageStore.destroy();

        MessageStoreConfig messageStoreConfig = messageStore.getMessageStoreConfig();
        File file = new File(messageStoreConfig.getStorePathRootDir());
        UtilAll.deleteFile(file);
    }

    private class MessageStoreConfigForTest extends MessageStoreConfig {
        @Override
        public int getDiskMaxUsedSpaceRatio() {
            try {
                Field diskMaxUsedSpaceRatioField = this.getClass().getSuperclass().getDeclaredField("diskMaxUsedSpaceRatio");
                diskMaxUsedSpaceRatioField.setAccessible(true);
                int ratio = (int) diskMaxUsedSpaceRatioField.get(this);
                diskMaxUsedSpaceRatioField.setAccessible(false);
                return ratio;
            } catch (Exception ignored) {
            }
            return super.getDiskMaxUsedSpaceRatio();
        }
    }
}<|MERGE_RESOLUTION|>--- conflicted
+++ resolved
@@ -84,17 +84,16 @@
         // the min value of diskMaxUsedSpaceRatio.
         int diskMaxUsedSpaceRatio = 1;
         // used to  set disk-full flag
-        double usedSpaceRatio = UtilAll.getDiskPartitionSpaceUsedPercent(System.getProperty("user.home"));
-        double diskSpaceCleanForciblyRatio = usedSpaceRatio - 0.01D;
+        double diskSpaceCleanForciblyRatio = 0.01D;
         initMessageStore(deleteWhen, diskMaxUsedSpaceRatio, diskSpaceCleanForciblyRatio);
-        // build and put messages, some messages failed to write because the disk is full.
+        // build and put 55 messages, exactly one message per CommitLog file.
         buildAndPutMessagesToMessageStore(msgCount);
         MappedFileQueue commitLogQueue = getMappedFileQueueCommitLog();
-        assertTrue(fileCountCommitLog >= commitLogQueue.getMappedFiles().size());
+        assertEquals(fileCountCommitLog, commitLogQueue.getMappedFiles().size());
         int fileCountConsumeQueue = getFileCountConsumeQueue();
         MappedFileQueue consumeQueue = getMappedFileQueueConsumeQueue();
-        assertTrue(fileCountConsumeQueue >= consumeQueue.getMappedFiles().size());
-        assertTrue(cleanCommitLogService.isSpaceFull());
+        assertEquals(fileCountConsumeQueue, consumeQueue.getMappedFiles().size());
+        cleanCommitLogService.isSpaceFull();
         assertEquals(1 << 4, messageStore.getRunningFlags().getFlagBits() & (1 << 4));
         messageStore.shutdown();
         messageStore.destroy();
@@ -107,9 +106,7 @@
         // the min value of diskMaxUsedSpaceRatio.
         int diskMaxUsedSpaceRatio = 1;
         // used to  set disk-full flag
-        double usedSpaceRatio = UtilAll.getDiskPartitionSpaceUsedPercent(System.getProperty("user.home"));
-        double diskSpaceWarningLevelRatio = usedSpaceRatio - 0.01;
-        double diskSpaceCleanForciblyRatio = usedSpaceRatio - 0.01;
+        double diskSpaceCleanForciblyRatio = 0.01D;
         MessageStoreConfig config = genMessageStoreConfig(deleteWhen, diskMaxUsedSpaceRatio);
         String storePath = config.getStorePathCommitLog();
         StringBuilder storePathBuilder = new StringBuilder();
@@ -119,18 +116,19 @@
         config.setStorePathCommitLog(storePathBuilder.toString());
         String[] paths = config.getStorePathCommitLog().trim().split(MixAll.MULTI_PATH_SPLITTER);
         assertEquals(3, paths.length);
-        initMessageStore(config, diskSpaceCleanForciblyRatio, diskSpaceWarningLevelRatio);
-
-
-
-        // build and put messages, some messages failed to write because the disk is full.
+        initMessageStore(config, diskSpaceCleanForciblyRatio);
+
+
+
+        // build and put 55 messages, exactly one message per CommitLog file.
         buildAndPutMessagesToMessageStore(msgCount);
         MappedFileQueue commitLogQueue = getMappedFileQueueCommitLog();
-        assertTrue(fileCountCommitLog >= commitLogQueue.getMappedFiles().size());
+        assertEquals(fileCountCommitLog, commitLogQueue.getMappedFiles().size());
         int fileCountConsumeQueue = getFileCountConsumeQueue();
         MappedFileQueue consumeQueue = getMappedFileQueueConsumeQueue();
-        assertTrue(fileCountConsumeQueue >= consumeQueue.getMappedFiles().size());
-        assertTrue(cleanCommitLogService.isSpaceFull());
+        assertEquals(fileCountConsumeQueue, consumeQueue.getMappedFiles().size());
+        cleanCommitLogService.isSpaceFull();
+
         assertEquals(1 << 4, messageStore.getRunningFlags().getFlagBits() & (1 << 4));
         messageStore.shutdown();
         messageStore.destroy();
@@ -156,7 +154,7 @@
     public void testDeleteExpiredFilesByTimeUp() throws Exception {
         String deleteWhen = Calendar.getInstance().get(Calendar.HOUR_OF_DAY) + "";
         // the max value of diskMaxUsedSpaceRatio
-        int diskMaxUsedSpaceRatio = 1;
+        int diskMaxUsedSpaceRatio = 99;
         // used to ensure that automatic file deletion is not triggered
         double diskSpaceCleanForciblyRatio = 0.999D;
         initMessageStore(deleteWhen, diskMaxUsedSpaceRatio, diskSpaceCleanForciblyRatio);
@@ -251,9 +249,7 @@
         int diskMaxUsedSpaceRatio = 1;
         // make sure to trigger the automatic file deletion feature
         double diskSpaceCleanForciblyRatio = 0.01D;
-        double diskSpaceWarningLevelRatio = 0.99D;
-        MessageStoreConfig messageStoreConfig = genMessageStoreConfig(deleteWhen, diskMaxUsedSpaceRatio);
-        initMessageStore(messageStoreConfig, diskSpaceCleanForciblyRatio, diskSpaceWarningLevelRatio);
+        initMessageStore(deleteWhen, diskMaxUsedSpaceRatio, diskSpaceCleanForciblyRatio);
 
         // build and put 55 messages, exactly one message per CommitLog file.
         buildAndPutMessagesToMessageStore(msgCount);
@@ -342,35 +338,19 @@
         }
     }
 
-<<<<<<< HEAD
-    private DefaultMessageStore.CleanCommitLogService getCleanCommitLogService(double diskSpaceCleanForciblyRatio,
-        double diskSpaceWarningLevelRatio) throws Exception {
-=======
     private DefaultMessageStore.CleanCommitLogService getCleanCommitLogService()
             throws Exception {
->>>>>>> ef37465e
         Field serviceField = messageStore.getClass().getDeclaredField("cleanCommitLogService");
         serviceField.setAccessible(true);
         DefaultMessageStore.CleanCommitLogService cleanCommitLogService =
                 (DefaultMessageStore.CleanCommitLogService) serviceField.get(messageStore);
         serviceField.setAccessible(false);
 
-<<<<<<< HEAD
-        Field warningLevelRatioField = cleanCommitLogService.getClass().getDeclaredField("diskSpaceWarningLevelRatio");
-        warningLevelRatioField.setAccessible(true);
-        warningLevelRatioField.set(cleanCommitLogService, diskSpaceWarningLevelRatio);
-        warningLevelRatioField.setAccessible(false);
-
-        Field cleanForciblyRatioField = cleanCommitLogService.getClass().getDeclaredField("diskSpaceCleanForciblyRatio");
-        cleanForciblyRatioField.setAccessible(true);
-        cleanForciblyRatioField.set(cleanCommitLogService, diskSpaceCleanForciblyRatio);
-        cleanForciblyRatioField.setAccessible(false);
-=======
->>>>>>> ef37465e
         return cleanCommitLogService;
     }
 
-    private DefaultMessageStore.CleanConsumeQueueService getCleanConsumeQueueService() throws Exception {
+    private DefaultMessageStore.CleanConsumeQueueService getCleanConsumeQueueService()
+            throws Exception {
         Field serviceField = messageStore.getClass().getDeclaredField("cleanConsumeQueueService");
         serviceField.setAccessible(true);
         DefaultMessageStore.CleanConsumeQueueService cleanConsumeQueueService =
@@ -379,17 +359,9 @@
         return cleanConsumeQueueService;
     }
 
-<<<<<<< HEAD
-    private MappedFileQueue getMappedFileQueueConsumeQueue() throws Exception {
-        if (!messageStore.getConsumeQueueTable().containsKey(topic)) {
-            return new MappedFileQueue(null, mappedFileSize, null);
-        }
-        ConsumeQueue consumeQueue = messageStore.getConsumeQueueTable().get(topic).get(queueId);
-=======
     private MappedFileQueue getMappedFileQueueConsumeQueue()
             throws Exception {
         ConsumeQueueInterface consumeQueue = messageStore.getConsumeQueueTable().get(topic).get(queueId);
->>>>>>> ef37465e
         Field queueField = consumeQueue.getClass().getDeclaredField("mappedFileQueue");
         queueField.setAccessible(true);
         MappedFileQueue fileQueue = (MappedFileQueue) queueField.get(consumeQueue);
@@ -460,7 +432,8 @@
             msg.setStoreHost(storeHost);
             msg.setBornHost(bornHost);
             msg.setPropertiesString(MessageDecoder.messageProperties2String(msg.getProperties()));
-            messageStore.putMessage(msg);
+            PutMessageResult result = messageStore.putMessage(msg);
+            assertTrue(result != null && result.isOk());
         }
 
         StoreTestUtil.waitCommitLogReput(messageStore);
@@ -479,8 +452,8 @@
         }
     }
 
-    private void initMessageStore(String deleteWhen, int diskMaxUsedSpaceRatio, double diskSpaceCleanRatio) throws Exception {
-        initMessageStore(genMessageStoreConfig(deleteWhen, diskMaxUsedSpaceRatio), diskSpaceCleanRatio, diskSpaceCleanRatio);
+    private void initMessageStore(String deleteWhen, int diskMaxUsedSpaceRatio, double diskSpaceCleanForciblyRatio) throws Exception {
+        initMessageStore(genMessageStoreConfig(deleteWhen,diskMaxUsedSpaceRatio), diskSpaceCleanForciblyRatio);
     }
 
     private MessageStoreConfig genMessageStoreConfig(String deleteWhen, int diskMaxUsedSpaceRatio) {
@@ -508,16 +481,11 @@
         return messageStoreConfig;
     }
 
-    private void initMessageStore(MessageStoreConfig messageStoreConfig, double diskSpaceCleanForciblyRatio,
-        double diskSpaceWarningLevelRatio) throws Exception {
+    private void initMessageStore(MessageStoreConfig messageStoreConfig, double diskSpaceCleanForciblyRatio) throws Exception {
         messageStore = new DefaultMessageStore(messageStoreConfig,
                 new BrokerStatsManager("test", true), new MyMessageArrivingListener(), new BrokerConfig());
 
-<<<<<<< HEAD
-        cleanCommitLogService = getCleanCommitLogService(diskSpaceCleanForciblyRatio, diskSpaceWarningLevelRatio);
-=======
         cleanCommitLogService = getCleanCommitLogService();
->>>>>>> ef37465e
         cleanConsumeQueueService = getCleanConsumeQueueService();
 
         assertTrue(messageStore.load());
